--- conflicted
+++ resolved
@@ -28,11 +28,11 @@
 )
 
 type Config struct {
-<<<<<<< HEAD
 	TiDBHost            string
 	TiDBPort            int
 	TiDBUser            string
 	TiDBPass            string
+	TiDBSSLCA           string
 	SnowflakeAccountId  string
 	SnowflakeWarehouse  string
 	SnowflakeUser       string
@@ -42,23 +42,6 @@
 	TableFQN            string
 	SnapshotConcurrency int
 	S3StoragePath       string
-=======
-	TiDBHost                    string
-	TiDBPort                    int
-	TiDBUser                    string
-	TiDBPass                    string
-	TiDBSSLCA                   string
-	SnowflakeAccountId          string
-	SnowflakeWarehouse          string
-	SnowflakeUser               string
-	SnowflakePass               string
-	SnowflakeDatabase           string
-	SnowflakeSchema             string
-	TableFQN                    string
-	SnapshotConcurrency         int
-	S3StoragePath               string
-	SnowflakeStorageIntegration string
->>>>>>> 11a38b47
 }
 
 var configFromCli Config
