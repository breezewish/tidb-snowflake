--- conflicted
+++ resolved
@@ -203,14 +203,9 @@
 	if err != nil {
 		return errors.Annotate(err, "Failed to dump table from TiDB")
 	}
-<<<<<<< HEAD
-
 	status := dumper.GetStatus()
 
 	log.Info("Successfully dumped table from TiDB, starting to load into Snowflake", zap.Any("status", status))
-=======
-	log.Info("Successfully dumped table from TiDB, starting to load into Snowflake")
->>>>>>> b10b6966
 
 	if err = sess.loadSnapshotDataIntoSnowflake(); err != nil {
 		return errors.Annotate(err, "Failed to load snapshot data into Snowflake")
@@ -273,12 +268,7 @@
 func (sess *ReplicateSession) loadSnapshotDataIntoSnowflake() error {
 	workspacePrefix := strings.TrimPrefix(sess.StorageWorkspaceUri.Path, "/")
 	dumpFilePrefix := fmt.Sprintf("%s/%s.%s.", workspacePrefix, sess.SourceDatabase, sess.SourceTable)
-<<<<<<< HEAD
-	err := sess.SnowflakePool.LoadSnapshot(sess.SourceTable, dumpFilePrefix, sess.OnSnapshotLoadProgress)
-	if err != nil {
-=======
-	if err := sess.SnowflakePool.LoadSnapshot(sess.SourceTable, dumpFilePrefix); err != nil {
->>>>>>> b10b6966
+	if err := sess.SnowflakePool.LoadSnapshot(sess.SourceTable, dumpFilePrefix, sess.OnSnapshotLoadProgress); err != nil {
 		return errors.Trace(err)
 	}
 	// TODO: remove dump files
